--- conflicted
+++ resolved
@@ -24,12 +24,8 @@
        'astropy>=4.0',
        'blimpy>=2.0.0',
        'matplotlib>=3.1.3',
-<<<<<<< HEAD
        'tqdm>=4.47.0',
-       'sphinx-rtd-theme==0.4.3'
-=======
        'sphinx-rtd-theme>=0.4.3'
->>>>>>> 8c17a0df
     ],
     dependency_links=['https://github.com/h5py/h5py',
                       'https://github.com/kiyo-masui/bitshuffle'],
